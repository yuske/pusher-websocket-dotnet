<<<<<<< HEAD
# Pusher .NET Client library

This is a .NET library for interacting with the Pusher WebSocket API.

Registering at <http://pusher.com> and use the application credentials within your app as shown below.

More general documentation can be found at <http://pusher.com/docs/>.

## Installation

### NuGet Package

```
Install-Package PusherClient
```

### Direct Download

If you can't use NuGet you can download the `.nupkg` file, change the file extension to a `.zip` and unzip it to get the `.dll`. You can download via the following URL:
https://www.nuget.org/api/v2/package/PusherClient/0.3.0

For versions other than `0.3.0` change the URL appropriately.

## Usage

```cs
_pusher = new Pusher("7899dd5cb232af88083d", new PusherOptions(){
    Authorizer = new HttpAuthorizer("http://localhost:8888/auth/" + HttpUtility.UrlEncode(_name))
});
_pusher.ConnectionStateChanged += _pusher_ConnectionStateChanged;
_pusher.Error += _pusher_Error;

// Setup private channel
_chatChannel = _pusher.Subscribe("private-channel");
_chatChannel.Subscribed += _chatChannel_Subscribed;

// Inline binding!
_chatChannel.Bind("client-my-event", (dynamic data) =>
{
    Console.WriteLine("[" + data.name + "] " + data.message);
});

// Setup presence channel
_presenceChannel = (PresenceChannel)_pusher.Subscribe("presence-channel");
_presenceChannel.Subscribed += _presenceChannel_Subscribed;
_presenceChannel.MemberAdded += _presenceChannel_MemberAdded;
_presenceChannel.MemberRemoved += _presenceChannel_MemberRemoved;
```

See [the example app](https://github.com/pusher-community/pusher-websocket-dotnet/tree/master/ExampleApplication) for full details.

### Change cluster

Any cluster other than mt1 needs to be specified in the options object like so

```cs
_pusher = new Pusher(
    "YOUR_APP_KEY",
    new PusherOptions(){
        Authorizer = new HttpAuthorizer("http://localhost:8888/auth/" + HttpUtility.UrlEncode(_name)),
        Cluster = "eu",
        Encrypted = true
    }
);
```

## Developer Notes

### Publish to NuGet

You should be familiar with [creating an publishing NuGet packages](http://docs.nuget.org/docs/creating-packages/creating-and-publishing-a-package).

From the `pusher-dotnet-client` directory:

1. Update `pusher-dotnet-client.nuspec` with new version number etc.
2. Run `package.cmd`
3. Run `tools/nuget.exe push PusherClient.{VERSION}.nupkg`

## License

This code is free to use under the terms of the MIT license.
=======
# Pusher .NET Client library

This is a .NET library for interacting with the Pusher WebSocket API.

Registering at <http://pusher.com> and use the application credentials within your app as shown below.

More general documentation can be found at <http://pusher.com/docs/>.

## Installation

### NuGet Package

```
Install-Package PusherClient
```

## Usage

See [the example app](https://github.com/pusher-community/pusher-websocket-dotnet/tree/master/ExampleApplication) for full details.

### Connect

```cs
_pusher = new Pusher("YOUR_APP_KEY");
_pusher.ConnectionStateChanged += _pusher_ConnectionStateChanged;
_pusher.Error += _pusher_Error;
```

where `_pusher_ConnectionStateChanged` and `_pusher_Error` are custom event handlers such as

```cs
static void _pusher_ConnectionStateChanged(object sender, ConnectionState state)
{
    Console.WriteLine("Connection state: " + state.ToString());
}

static void _pusher_Error(object sender, PusherException error)
{
    Console.WriteLine("Pusher Error: " + error.ToString());
}
```

Or if you have an authentication endpoint for private or presence channels:

```cs
_pusher = new Pusher("YOUR_APP_KEY", new PusherOptions(){
    Authorizer = new HttpAuthorizer("YOUR_ENDPOINT")
});
_pusher.ConnectionStateChanged += _pusher_ConnectionStateChanged;
_pusher.Error += _pusher_Error;
```

Or if you are on a non default cluster (e.g. eu):

```cs
_pusher = new Pusher("YOUR_APP_KEY", new PusherOptions(){
    Cluster = "eu"
});
_pusher.ConnectionStateChanged += _pusher_ConnectionStateChanged;
_pusher.Error += _pusher_Error;
```

### Subscribe to a public or private channel

```cs
_myChannel = _pusher.Subscribe("my-channel");
_myChannel.Subscribed += _myChannel_Subscribed;
```
where `_myChannel_Subscribed` is a custom event handler such as

```cs
static void _myChannel_Subscribed(object sender)
{
    Console.WriteLine("Subscribed!");
}
```

### Bind to an event
_myChannel.Bind("my-event", (dynamic data) =>
{
    Console.WriteLine(data.message);
});

### Subscribe to a presence channel

```cs
_presenceChannel = (PresenceChannel)_pusher.Subscribe("presence-channel");
_presenceChannel.Subscribed += _presenceChannel_Subscribed;
_presenceChannel.MemberAdded += _presenceChannel_MemberAdded;
_presenceChannel.MemberRemoved += _presenceChannel_MemberRemoved;
```

Where `_presenceChannel_Subscribed`, `_presenceChannel_MemberAdded`, and `_presenceChannel_MemberRemoved` are custom event handlers such as

```cs
static void _presenceChannel_MemberAdded(object sender, KeyValuePair<string, dynamic> member)
{
    Console.WriteLine((string)member.Value.name.Value + " has joined");
    ListMembers();
}

static void _presenceChannel_MemberRemoved(object sender)
{
    ListMembers();
}
```

### Unbind

Remove a specific callback:

```cs
_myChannel.Unbind("my-event", callback);
```

Remove all callbacks for a specific event:

```cs
_myChannel.Unbind("my-event");
```

Remove all bindings on the channel:

```cs
_myChannel.UnbindAll();
```


## Developer Notes

### Publish to NuGet

You should be familiar with [creating an publishing NuGet packages](http://docs.nuget.org/docs/creating-packages/creating-and-publishing-a-package).

From the `pusher-dotnet-client` directory:

1. Update `pusher-dotnet-client.nuspec` with new version number etc.
2. Run `package.cmd`
3. Run `tools/nuget.exe push PusherClient.{VERSION}.nupkg`

## License

This code is free to use under the terms of the MIT license.
>>>>>>> 92a7aeda
<|MERGE_RESOLUTION|>--- conflicted
+++ resolved
@@ -1,227 +1,143 @@
-<<<<<<< HEAD
-# Pusher .NET Client library
-
-This is a .NET library for interacting with the Pusher WebSocket API.
-
-Registering at <http://pusher.com> and use the application credentials within your app as shown below.
-
-More general documentation can be found at <http://pusher.com/docs/>.
-
-## Installation
-
-### NuGet Package
-
-```
-Install-Package PusherClient
-```
-
-### Direct Download
-
-If you can't use NuGet you can download the `.nupkg` file, change the file extension to a `.zip` and unzip it to get the `.dll`. You can download via the following URL:
-https://www.nuget.org/api/v2/package/PusherClient/0.3.0
-
-For versions other than `0.3.0` change the URL appropriately.
-
-## Usage
-
-```cs
-_pusher = new Pusher("7899dd5cb232af88083d", new PusherOptions(){
-    Authorizer = new HttpAuthorizer("http://localhost:8888/auth/" + HttpUtility.UrlEncode(_name))
-});
-_pusher.ConnectionStateChanged += _pusher_ConnectionStateChanged;
-_pusher.Error += _pusher_Error;
-
-// Setup private channel
-_chatChannel = _pusher.Subscribe("private-channel");
-_chatChannel.Subscribed += _chatChannel_Subscribed;
-
-// Inline binding!
-_chatChannel.Bind("client-my-event", (dynamic data) =>
-{
-    Console.WriteLine("[" + data.name + "] " + data.message);
-});
-
-// Setup presence channel
-_presenceChannel = (PresenceChannel)_pusher.Subscribe("presence-channel");
-_presenceChannel.Subscribed += _presenceChannel_Subscribed;
-_presenceChannel.MemberAdded += _presenceChannel_MemberAdded;
-_presenceChannel.MemberRemoved += _presenceChannel_MemberRemoved;
-```
-
-See [the example app](https://github.com/pusher-community/pusher-websocket-dotnet/tree/master/ExampleApplication) for full details.
-
-### Change cluster
-
-Any cluster other than mt1 needs to be specified in the options object like so
-
-```cs
-_pusher = new Pusher(
-    "YOUR_APP_KEY",
-    new PusherOptions(){
-        Authorizer = new HttpAuthorizer("http://localhost:8888/auth/" + HttpUtility.UrlEncode(_name)),
-        Cluster = "eu",
-        Encrypted = true
-    }
-);
-```
-
-## Developer Notes
-
-### Publish to NuGet
-
-You should be familiar with [creating an publishing NuGet packages](http://docs.nuget.org/docs/creating-packages/creating-and-publishing-a-package).
-
-From the `pusher-dotnet-client` directory:
-
-1. Update `pusher-dotnet-client.nuspec` with new version number etc.
-2. Run `package.cmd`
-3. Run `tools/nuget.exe push PusherClient.{VERSION}.nupkg`
-
-## License
-
-This code is free to use under the terms of the MIT license.
-=======
-# Pusher .NET Client library
-
-This is a .NET library for interacting with the Pusher WebSocket API.
-
-Registering at <http://pusher.com> and use the application credentials within your app as shown below.
-
-More general documentation can be found at <http://pusher.com/docs/>.
-
-## Installation
-
-### NuGet Package
-
-```
-Install-Package PusherClient
-```
-
-## Usage
-
-See [the example app](https://github.com/pusher-community/pusher-websocket-dotnet/tree/master/ExampleApplication) for full details.
-
-### Connect
-
-```cs
-_pusher = new Pusher("YOUR_APP_KEY");
-_pusher.ConnectionStateChanged += _pusher_ConnectionStateChanged;
-_pusher.Error += _pusher_Error;
-```
-
-where `_pusher_ConnectionStateChanged` and `_pusher_Error` are custom event handlers such as
-
-```cs
-static void _pusher_ConnectionStateChanged(object sender, ConnectionState state)
-{
-    Console.WriteLine("Connection state: " + state.ToString());
-}
-
-static void _pusher_Error(object sender, PusherException error)
-{
-    Console.WriteLine("Pusher Error: " + error.ToString());
-}
-```
-
-Or if you have an authentication endpoint for private or presence channels:
-
-```cs
-_pusher = new Pusher("YOUR_APP_KEY", new PusherOptions(){
-    Authorizer = new HttpAuthorizer("YOUR_ENDPOINT")
-});
-_pusher.ConnectionStateChanged += _pusher_ConnectionStateChanged;
-_pusher.Error += _pusher_Error;
-```
-
-Or if you are on a non default cluster (e.g. eu):
-
-```cs
-_pusher = new Pusher("YOUR_APP_KEY", new PusherOptions(){
-    Cluster = "eu"
-});
-_pusher.ConnectionStateChanged += _pusher_ConnectionStateChanged;
-_pusher.Error += _pusher_Error;
-```
-
-### Subscribe to a public or private channel
-
-```cs
-_myChannel = _pusher.Subscribe("my-channel");
-_myChannel.Subscribed += _myChannel_Subscribed;
-```
-where `_myChannel_Subscribed` is a custom event handler such as
-
-```cs
-static void _myChannel_Subscribed(object sender)
-{
-    Console.WriteLine("Subscribed!");
-}
-```
-
-### Bind to an event
-_myChannel.Bind("my-event", (dynamic data) =>
-{
-    Console.WriteLine(data.message);
-});
-
-### Subscribe to a presence channel
-
-```cs
-_presenceChannel = (PresenceChannel)_pusher.Subscribe("presence-channel");
-_presenceChannel.Subscribed += _presenceChannel_Subscribed;
-_presenceChannel.MemberAdded += _presenceChannel_MemberAdded;
-_presenceChannel.MemberRemoved += _presenceChannel_MemberRemoved;
-```
-
-Where `_presenceChannel_Subscribed`, `_presenceChannel_MemberAdded`, and `_presenceChannel_MemberRemoved` are custom event handlers such as
-
-```cs
-static void _presenceChannel_MemberAdded(object sender, KeyValuePair<string, dynamic> member)
-{
-    Console.WriteLine((string)member.Value.name.Value + " has joined");
-    ListMembers();
-}
-
-static void _presenceChannel_MemberRemoved(object sender)
-{
-    ListMembers();
-}
-```
-
-### Unbind
-
-Remove a specific callback:
-
-```cs
-_myChannel.Unbind("my-event", callback);
-```
-
-Remove all callbacks for a specific event:
-
-```cs
-_myChannel.Unbind("my-event");
-```
-
-Remove all bindings on the channel:
-
-```cs
-_myChannel.UnbindAll();
-```
-
-
-## Developer Notes
-
-### Publish to NuGet
-
-You should be familiar with [creating an publishing NuGet packages](http://docs.nuget.org/docs/creating-packages/creating-and-publishing-a-package).
-
-From the `pusher-dotnet-client` directory:
-
-1. Update `pusher-dotnet-client.nuspec` with new version number etc.
-2. Run `package.cmd`
-3. Run `tools/nuget.exe push PusherClient.{VERSION}.nupkg`
-
-## License
-
-This code is free to use under the terms of the MIT license.
->>>>>>> 92a7aeda
+# Pusher .NET Client library
+
+This is a .NET library for interacting with the Pusher WebSocket API.
+
+Registering at <http://pusher.com> and use the application credentials within your app as shown below.
+
+More general documentation can be found at <http://pusher.com/docs/>.
+
+## Installation
+
+### NuGet Package
+
+```
+Install-Package PusherClient
+```
+
+## Usage
+
+See [the example app](https://github.com/pusher-community/pusher-websocket-dotnet/tree/master/ExampleApplication) for full details.
+
+### Connect
+
+```cs
+_pusher = new Pusher("YOUR_APP_KEY");
+_pusher.ConnectionStateChanged += _pusher_ConnectionStateChanged;
+_pusher.Error += _pusher_Error;
+```
+
+where `_pusher_ConnectionStateChanged` and `_pusher_Error` are custom event handlers such as
+
+```cs
+static void _pusher_ConnectionStateChanged(object sender, ConnectionState state)
+{
+    Console.WriteLine("Connection state: " + state.ToString());
+}
+
+static void _pusher_Error(object sender, PusherException error)
+{
+    Console.WriteLine("Pusher Error: " + error.ToString());
+}
+```
+
+Or if you have an authentication endpoint for private or presence channels:
+
+```cs
+_pusher = new Pusher("YOUR_APP_KEY", new PusherOptions(){
+    Authorizer = new HttpAuthorizer("YOUR_ENDPOINT")
+});
+_pusher.ConnectionStateChanged += _pusher_ConnectionStateChanged;
+_pusher.Error += _pusher_Error;
+```
+
+Or if you are on a non default cluster (e.g. eu):
+
+```cs
+_pusher = new Pusher("YOUR_APP_KEY", new PusherOptions(){
+    Cluster = "eu"
+});
+_pusher.ConnectionStateChanged += _pusher_ConnectionStateChanged;
+_pusher.Error += _pusher_Error;
+```
+
+### Subscribe to a public or private channel
+
+```cs
+_myChannel = _pusher.Subscribe("my-channel");
+_myChannel.Subscribed += _myChannel_Subscribed;
+```
+where `_myChannel_Subscribed` is a custom event handler such as
+
+```cs
+static void _myChannel_Subscribed(object sender)
+{
+    Console.WriteLine("Subscribed!");
+}
+```
+
+### Bind to an event
+_myChannel.Bind("my-event", (dynamic data) =>
+{
+    Console.WriteLine(data.message);
+});
+
+### Subscribe to a presence channel
+
+```cs
+_presenceChannel = (PresenceChannel)_pusher.Subscribe("presence-channel");
+_presenceChannel.Subscribed += _presenceChannel_Subscribed;
+_presenceChannel.MemberAdded += _presenceChannel_MemberAdded;
+_presenceChannel.MemberRemoved += _presenceChannel_MemberRemoved;
+```
+
+Where `_presenceChannel_Subscribed`, `_presenceChannel_MemberAdded`, and `_presenceChannel_MemberRemoved` are custom event handlers such as
+
+```cs
+static void _presenceChannel_MemberAdded(object sender, KeyValuePair<string, dynamic> member)
+{
+    Console.WriteLine((string)member.Value.name.Value + " has joined");
+    ListMembers();
+}
+
+static void _presenceChannel_MemberRemoved(object sender)
+{
+    ListMembers();
+}
+```
+
+### Unbind
+
+Remove a specific callback:
+
+```cs
+_myChannel.Unbind("my-event", callback);
+```
+
+Remove all callbacks for a specific event:
+
+```cs
+_myChannel.Unbind("my-event");
+```
+
+Remove all bindings on the channel:
+
+```cs
+_myChannel.UnbindAll();
+```
+
+
+## Developer Notes
+
+### Publish to NuGet
+
+You should be familiar with [creating an publishing NuGet packages](http://docs.nuget.org/docs/creating-packages/creating-and-publishing-a-package).
+
+From the `pusher-dotnet-client` directory:
+
+1. Update `pusher-dotnet-client.nuspec` with new version number etc.
+2. Run `package.cmd`
+3. Run `tools/nuget.exe push PusherClient.{VERSION}.nupkg`
+
+## License
+
+This code is free to use under the terms of the MIT license.